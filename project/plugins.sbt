resolvers += "jgit-repo" at "http://download.eclipse.org/jgit/maven"

<<<<<<< HEAD
addSbtPlugin("com.eed3si9n"       % "sbt-unidoc"      % "0.4.3")
addSbtPlugin("com.github.gseitz"  % "sbt-release"     % "1.0.8")
=======
addSbtPlugin("com.eed3si9n"       % "sbt-unidoc"      % "0.4.1")
addSbtPlugin("com.github.gseitz"  % "sbt-release"     % "1.0.13")
>>>>>>> 24fd066e
addSbtPlugin("com.jsuereth"       % "sbt-pgp"         % "1.1.1")
addSbtPlugin("com.typesafe"       % "sbt-mima-plugin" % "0.7.0")
addSbtPlugin("com.typesafe.sbt"   % "sbt-ghpages"     % "0.6.2")
addSbtPlugin("com.typesafe.sbt"   % "sbt-site"        % "1.3.3")
addSbtPlugin("org.scoverage"      % "sbt-scoverage"   % "1.6.1")
addSbtPlugin("org.xerial.sbt"     % "sbt-sonatype"    % "2.3")
addSbtPlugin("pl.project13.scala" % "sbt-jmh"         % "0.3.7")<|MERGE_RESOLUTION|>--- conflicted
+++ resolved
@@ -1,12 +1,7 @@
 resolvers += "jgit-repo" at "http://download.eclipse.org/jgit/maven"
 
-<<<<<<< HEAD
 addSbtPlugin("com.eed3si9n"       % "sbt-unidoc"      % "0.4.3")
-addSbtPlugin("com.github.gseitz"  % "sbt-release"     % "1.0.8")
-=======
-addSbtPlugin("com.eed3si9n"       % "sbt-unidoc"      % "0.4.1")
 addSbtPlugin("com.github.gseitz"  % "sbt-release"     % "1.0.13")
->>>>>>> 24fd066e
 addSbtPlugin("com.jsuereth"       % "sbt-pgp"         % "1.1.1")
 addSbtPlugin("com.typesafe"       % "sbt-mima-plugin" % "0.7.0")
 addSbtPlugin("com.typesafe.sbt"   % "sbt-ghpages"     % "0.6.2")
