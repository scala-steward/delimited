--- conflicted
+++ resolved
@@ -2,11 +2,7 @@
 
 addSbtPlugin("com.eed3si9n"       % "sbt-unidoc"      % "0.4.3")
 addSbtPlugin("com.github.gseitz"  % "sbt-release"     % "1.0.13")
-<<<<<<< HEAD
-addSbtPlugin("com.jsuereth"       % "sbt-pgp"         % "2.0.1")
-=======
 addSbtPlugin("com.jsuereth"       % "sbt-pgp"         % "1.1.2-1")
->>>>>>> 2cb243a8
 addSbtPlugin("com.typesafe"       % "sbt-mima-plugin" % "0.7.0")
 addSbtPlugin("com.typesafe.sbt"   % "sbt-ghpages"     % "0.6.3")
 addSbtPlugin("com.typesafe.sbt"   % "sbt-site"        % "1.4.0")
