resolvers += "jgit-repo" at "http://download.eclipse.org/jgit/maven"

addSbtPlugin("com.eed3si9n"       % "sbt-unidoc"      % "0.4.1")
addSbtPlugin("com.github.gseitz"  % "sbt-release"     % "1.0.13")
addSbtPlugin("com.jsuereth"       % "sbt-pgp"         % "1.1.1")
addSbtPlugin("com.typesafe"       % "sbt-mima-plugin" % "0.7.0")
addSbtPlugin("com.typesafe.sbt"   % "sbt-ghpages"     % "0.6.2")
addSbtPlugin("com.typesafe.sbt"   % "sbt-site"        % "1.3.3")
addSbtPlugin("org.scoverage"      % "sbt-scoverage"   % "1.6.1")
<<<<<<< HEAD
addSbtPlugin("org.xerial.sbt"     % "sbt-sonatype"    % "2.6")
addSbtPlugin("pl.project13.scala" % "sbt-jmh"         % "0.3.4")
=======
addSbtPlugin("org.xerial.sbt"     % "sbt-sonatype"    % "2.3")
addSbtPlugin("pl.project13.scala" % "sbt-jmh"         % "0.3.7")
>>>>>>> 24fd066e
<|MERGE_RESOLUTION|>--- conflicted
+++ resolved
@@ -7,10 +7,5 @@
 addSbtPlugin("com.typesafe.sbt"   % "sbt-ghpages"     % "0.6.2")
 addSbtPlugin("com.typesafe.sbt"   % "sbt-site"        % "1.3.3")
 addSbtPlugin("org.scoverage"      % "sbt-scoverage"   % "1.6.1")
-<<<<<<< HEAD
 addSbtPlugin("org.xerial.sbt"     % "sbt-sonatype"    % "2.6")
-addSbtPlugin("pl.project13.scala" % "sbt-jmh"         % "0.3.4")
-=======
-addSbtPlugin("org.xerial.sbt"     % "sbt-sonatype"    % "2.3")
 addSbtPlugin("pl.project13.scala" % "sbt-jmh"         % "0.3.7")
->>>>>>> 24fd066e
