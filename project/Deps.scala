--- conflicted
+++ resolved
@@ -3,11 +3,7 @@
 object Deps {
   object V {
     val iteratee   = "0.19.0"
-<<<<<<< HEAD
-    val scalaTest = "3.2.2"
-=======
     val scalaTest = "3.1.4"
->>>>>>> ab7e4315
     val scalaTestPlusCheck  = "3.2.2.0"
     val scalaCheck = "1.14.3"
   }
